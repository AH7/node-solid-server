/*jslint node: true*/
'use strict';

var mime = require('mime');
var fs = require('fs');
var glob = require('glob');
var path = require('path');
var $rdf = require('rdflib');
var S = require('string');
var async = require('async');
var Negotiator = require('negotiator')

var debug = require('../debug').handlers;
var acl = require('../acl.js');
var header = require('../header.js');
var metadata = require('../metadata.js');
var ns = require('../vocab/ns.js').ns;
var utils = require('../utils.js');
var translate = require('../utils.js').translate;
var HttpError = require('../http-error');
var parse = require('../utils.js').parse;

var ldpVocab = require('../vocab/ldp.js');

var RDFs = [
    'text/turtle',
    'application/n3',
    'application/nquads',
    'application/n-quads',
    'text/n3',
    'application/rdf+xml',
    'application/ld+json',
    'application/x-turtle'
]

function get (req, res, next) {
    var ldp = req.app.locals.ldp;
    var includeBody = req.method === 'GET'

    var negotiator = new Negotiator(req)
    var requestedType = negotiator.mediaType()
    var possibleRDFType = negotiator.mediaType(RDFs)

    var baseUri = utils.uriBase(req);
    res.header('MS-Author-Via', 'SPARQL');

    // Set live updates
    if (ldp.live) {
        res.header('Updates-Via', utils.uriBase(req));
    }

    debug(req.method + ' requesting -- ' + req.originalUrl);

    // Get resource or container
<<<<<<< HEAD
    ldp.get(req.path, uri, includeBody, function(err, data, container) {
=======
    ldp.get(req.path, baseUri, includeBody, possibleRDFType,
        function (err, stream, contentType, container) {
>>>>>>> 3bab7844

        // use globHandler if magic is detected
        if (err && err.status === 404 && glob.hasMagic(req.path)) {
            debug(req.method + ' -- Glob request');
            return globHandler(req, res, next);
        }

        // Handle error
        if (err) {
            debug(req.method + ' -- Error: ' + err.status + ' ' + err.message);
            return next(err);
        }

        // Till here it must exist
        if (!includeBody) {
            debug('HEAD only -- ' + req.originalUrl);
            return res.send(200)
        }

        // Handle skin
        if (container &&
            requestedType.indexOf('text/html') === 0 &&
            ldp.skin) {
            var address = req.protocol + '/' + req.get('host') + req.originalUrl;
            return res.redirect(303, ldp.skin + address);
        }

        // If request accepts the content-type we found
        if (negotiator.mediaType([contentType])) {
            debug('GET -- ' + req.originalUrl + ' no translation ' + contentType);
            res.setHeader('content-type', contentType)
            return stream.pipe(res)
        }

        // If it is not in our RDFs we can't even translate,
        // Sorry, we can't help
        if (!possibleRDFType) {
            var err = new Error('Cannot server your type')
            err.status = 406
            return next(err);
        }


        // Translate from the contentType found to the possibleRDFType desired
        translate(stream, baseUri, contentType, possibleRDFType, function (err, data) {
            if (err) {
                debug('GET ERROR translating: ' + req.originalUrl + ' ' + contentType + ' -> ' + possibleRDFType +' -- ' + 500 + err.message);
                return next(new HttpError({
                    message: err.message,
                    status: 500
                }))
            }
            debug('GET -- ' + req.originalUrl + ' translating ' + contentType + ' -> ' + possibleRDFType);
            res.setHeader('Content-Type', possibleRDFType)
            return res.send(data);
        });
    });
}

function globHandler (req, res, next) {
    var ldp = req.app.locals.ldp;
    var filename = utils.uriToFilename(req.path, ldp.root);
    var uri = utils.uriBase(req);

    var globOptions = {
        noext: true,
        nobrace: true
    };

    glob(filename, globOptions, function (err, matches) {
        if (err || matches.length === 0) {
            debug('GET/HEAD -- No files matching the pattern');
            return next(new HttpError({
                message: 'No files matching glob pattern',
                status: 404
            }));
        }

        // Matches found
        var globGraph = $rdf.graph();

        async.each(matches, function (match, done) {
            var baseUri = utils.filenameToBaseUri(match, uri, ldp.root);
            fs.readFile(match, {encoding: 'utf8'}, function (err, fileData) {
                if (err) {
                    debug('GET -- Error in globHandler' + err);
                    return done(null);
                }
                aclAllow(match, req, res, function (allowed) {
                    if (!S(match).endsWith('.ttl') || !allowed) {
                        return done(null);
                    }
                    try {
                        $rdf.parse(
                            fileData,
                            globGraph,
                            baseUri,
                            'text/turtle');
                    } catch(parseErr) {
                        debug('GET -- Error in globHandler' + parseErr);
                    }
                    return done(null);
                });
            });
        }, function () {
            var data = $rdf.serialize(
                undefined,
                globGraph,
                null,
                'text/turtle');
            // TODO this should be added as a middleware in the routes
            res.setHeader('Content-Type', 'text/turtle')
            res.send(data)
        });
    });
}

function aclAllow (match, req, res, callback) {
    var ldp = req.app.locals.ldp;

    if (!ldp.webid) {
        return callback(true);
    }

    var relativePath = '/' + path.relative(ldp.root, match);
    res.locals.path = relativePath;
    acl.allow('Read', req, res, function (err) {
        callback(err);
    });
}

exports.handler = get;<|MERGE_RESOLUTION|>--- conflicted
+++ resolved
@@ -52,12 +52,8 @@
     debug(req.method + ' requesting -- ' + req.originalUrl);
 
     // Get resource or container
-<<<<<<< HEAD
-    ldp.get(req.path, uri, includeBody, function(err, data, container) {
-=======
     ldp.get(req.path, baseUri, includeBody, possibleRDFType,
         function (err, stream, contentType, container) {
->>>>>>> 3bab7844
 
         // use globHandler if magic is detected
         if (err && err.status === 404 && glob.hasMagic(req.path)) {
