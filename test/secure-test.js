/*jslint node: true*/
var assert = require('chai').assert;
var fs = require('fs');
var request = require('request');
var path = require('path');
var $rdf = require('rdflib');
var supertest = require('supertest');
var S = require('string')

describe('acl', function() {
  var S = require('string');
  var ns = require('../vocab/ns.js').ns;

  var address = 'https://localhost:3456/test/';
  var ldnode = require('../index');
  var ldp = ldnode({
    uriBase: address,
    fileBase: __dirname,
    webid: true
  });
  ldp.listen(3456);

<<<<<<< HEAD
  var aclExtension = '.acl';
  var server = supertest(address);

  var testDir = 'testDir';
  var testDirAclFile = testDir + '/' + aclExtension;

  var abcFile = testDir + '/abc.ttl';
  var abcAclFile = abcFile + aclExtension;
=======
var address = 'https://localhost:3456/test/';
var aclExtension = '.acl';
var metaExtension = '.meta';
var server = supertest(address);

var testDir = 'acl/testDir';
var testDirAclFile = testDir + '/' + aclExtension;

var abcFile = testDir + '/abc.ttl';
var abcAclFile = abcFile + aclExtension;
var abcdFile = testDir + '/abcd.ttl';
var abcdAclFile = abcFile + aclExtension;
>>>>>>> 814df8fc

  var globFile = testDir + "/*";

<<<<<<< HEAD
  var origin1 = "http://example.org/";
  var origin2 = "http://example.com/";
=======
var groupFile = testDir + "/group";

var origin1 = "http://example.org/";
var origin2 = "http://example.com/";
>>>>>>> 814df8fc

  var user1 = "https://user1.databox.me/profile/card#me";
  var user2 = "https://user2.databox.me/profile/card#me";
  var userCredentials = {
      user1: {
          cert: fs.readFileSync(__dirname + '/testfiles/user1-cert.pem'),
          key: fs.readFileSync(__dirname + '/testfiles/user1-key.pem')
      },
      user2: {
          cert: fs.readFileSync(__dirname + '/testfiles/user2-cert.pem'),
          key: fs.readFileSync(__dirname + '/testfiles/user2-key.pem')
      }
  };

  function createOptions(path, user) {
      var options = {
          url: address + path
      };
      if(user) {
          options.agentOptions = userCredentials[user];
      }
      return options;
  }

<<<<<<< HEAD
  describe('Basic HTTPS Test', function() {
      it('Should return "Hello, World!"', function(done) {
          var options = createOptions('hello.html', 'user1');
          request(options, function(error, response, body) {
              assert.notOk(error);
              assert.equal(response.statusCode, 200);
              assert.match(response.headers['content-type'], /text\/html/);
              done();
          });
      });
  });

  describe("Empty ACL Test", function() {
      it("Should create container", function(done) {
          var options = createOptions('', 'user1');
          options.headers = {
              link: '<http://www.w3.org/ns/ldp#BasicContainer>;' +
                  ' rel="type"',
              slug: testDir,
              'content-type': 'text/turtle'
          };
          request.post(options, function(error, response, body) {
              assert.equal(response.statusCode, 201);
              assert.equal(response.headers.location,
                          address + testDir + '/');
              done();
          });
      });
      it("Should create empty acl file", function(done) {
          var options = createOptions(testDirAclFile, 'user1');
          options.headers = {
              'content-type': 'text/turtle'
          };
          options.body = '';
          request.put(options, function(error, response, body) {
              assert.equal(error, null);
              assert.equal(response.statusCode, 201);
              done();
          });
      });
      it("Should create test file", function(done) {
          var options = createOptions(abcFile, 'user1');
          options.headers = {
              'content-type': 'text/turtle'
          };
          options.body = '<a> <b> <c> .';
          request.put(options, function(error, response, body) {
              assert.equal(error, null);
              assert.equal(response.statusCode, 201);
              done();
          });
      });
      it("Should create test file's acl file", function(done) {
          var options = createOptions(abcAclFile, 'user1');
          options.headers = {
              'content-type': 'text/turtle'
          };
          options.body = '';
          request.put(options, function(error, response, body) {
              assert.equal(error, null);
              assert.equal(response.statusCode, 201);
              done();
          });
      });
      it("Should access test file's acl file", function(done) {
          var options = createOptions(abcAclFile, 'user1');
          options.headers = {
              accept: 'text/turtle'
          };
          request.get(options, function(error, response, body) {
              assert.equal(error, null);
              assert.equal(response.statusCode, 200);
              assert.match(response.headers['content-type'], /text\/turtle/);
              done();
          });
      });
  });

  describe("ACL Origin Test", function() {
      it("Should PUT new ACL file", function(done) {
          var options = createOptions(testDirAclFile, 'user1');
          options.headers = {
              'content-type': 'text/turtle'
          };
          options.body = "<#Owner>\n" +
              "	<http://www.w3.org/ns/auth/acl#accessTo> <" + address + testDir + "/" + ">, <" + address + testDirAclFile + ">;\n" +
              "	<http://www.w3.org/ns/auth/acl#agent> <" + user1 + ">;\n" +
              "	<http://www.w3.org/ns/auth/acl#origin> <" + origin1 + ">;\n" +
              "	<http://www.w3.org/ns/auth/acl#mode> <http://www.w3.org/ns/auth/acl#Read>, <http://www.w3.org/ns/auth/acl#Write> .\n" +
              "<#Public>\n" +
              "	<http://www.w3.org/ns/auth/acl#accessTo> <" + address + testDir + "/" + ">;\n" +
              "	<http://www.w3.org/ns/auth/acl#agentClass> <http://xmlns.com/foaf/0.1/Agent>;\n" +
              "	<http://www.w3.org/ns/auth/acl#origin> <" + origin1 + ">;\n" +
              "	<http://www.w3.org/ns/auth/acl#mode> <http://www.w3.org/ns/auth/acl#Read> .\n";
          request.put(options, function(error, response, body) {
              assert.equal(error, null);
              assert.equal(response.statusCode, 201);
              done();
              //TODO triple header
              //TODO user header
          });
      });
      it("user1 should be able to access test directory", function(done) {
          var options = createOptions(testDir, 'user1');
          request.head(options, function(error, response, body) {
              assert.equal(error, null);
              assert.equal(response.statusCode, 200);
              done();
          });
      });
      it("user1 should be able to access to test directory when origin is valid",
        function(done) {
            var options = createOptions(testDir, 'user1');
            options.headers = {
                origin: origin1
            };
=======
describe("HTTPS tests", function() {
    this.timeout(10000);

    describe('Basic HTTPS Test', function() {
        it('Should return "Hello, World!"', function(done) {
            var options = createOptions('hello.html', 'user1');
            request(options, function(error, response, body) {
                assert.equal(response.statusCode, 200);
                assert.match(response.headers['content-type'], /text\/html/);
                done();
            });
        });
    });

    describe("Empty ACL Test", function() {
        it("Should create test folder", function(done) {
            var options = createOptions(testDir + '/' + metaExtension, 'user1');
            options.body = "";
            request.put(options, function(error, response, body) {
                assert.equal(error, null);
                assert.equal(response.statusCode, 201);
                done();
            });
        });
        it("Should create empty acl file", function(done) {
            var options = createOptions(testDirAclFile, 'user1');
            options.headers = {
                'content-type': 'text/turtle'
            };
            options.body = '';
            request.put(options, function(error, response, body) {
                assert.equal(error, null);
                assert.equal(response.statusCode, 201);
                done();
            });
        });
        it("Should create test file", function(done) {
            var options = createOptions(abcFile, 'user1');
            options.headers = {
                'content-type': 'text/turtle'
            };
            options.body = '<a> <b> <c> .';
            request.put(options, function(error, response, body) {
                assert.equal(error, null);
                assert.equal(response.statusCode, 201);
                done();
            });
        });
        it("Should create test file's acl file", function(done) {
            var options = createOptions(abcAclFile, 'user1');
            options.headers = {
                'content-type': 'text/turtle'
            };
            options.body = '';
            request.put(options, function(error, response, body) {
                assert.equal(error, null);
                assert.equal(response.statusCode, 201);
                done();
            });
        });
        it("Should access test file's acl file", function(done) {
            var options = createOptions(abcAclFile, 'user1');
            options.headers = {
                accept: 'text/turtle'
            };
            request.get(options, function(error, response, body) {
                assert.equal(error, null);
                assert.equal(response.statusCode, 200);
                assert.match(response.headers['content-type'], /text\/turtle/);
                done();
            });
        });
    });

    describe("ACL Origin Test", function() {
        it("Should PUT new ACL file", function(done) {
            var options = createOptions(testDirAclFile, 'user1');
            options.headers = {
                'content-type': 'text/turtle'
            };
            options.body = "<#Owner>\n" +
                "	<http://www.w3.org/ns/auth/acl#accessTo> <" + address + testDir + "/" + ">, <" + address + testDirAclFile + ">;\n" +
                "	<http://www.w3.org/ns/auth/acl#agent> <" + user1 + ">;\n" +
                "	<http://www.w3.org/ns/auth/acl#origin> <" + origin1 + ">;\n" +
                "	<http://www.w3.org/ns/auth/acl#mode> <http://www.w3.org/ns/auth/acl#Read>, <http://www.w3.org/ns/auth/acl#Write> .\n" +
                "<#Public>\n" +
                "	<http://www.w3.org/ns/auth/acl#accessTo> <" + address + testDir + "/" + ">;\n" +
                "	<http://www.w3.org/ns/auth/acl#agentClass> <http://xmlns.com/foaf/0.1/Agent>;\n" +
                "	<http://www.w3.org/ns/auth/acl#origin> <" + origin1 + ">;\n" +
                "	<http://www.w3.org/ns/auth/acl#mode> <http://www.w3.org/ns/auth/acl#Read> .\n";
            request.put(options, function(error, response, body) {
                assert.equal(error, null);
                assert.equal(response.statusCode, 201);
                done();
                //TODO triple header
                //TODO user header
            });
        });
        it("user1 should be able to access test directory", function(done) {
            var options = createOptions(testDir, 'user1');
            request.head(options, function(error, response, body) {
                assert.equal(error, null);
                assert.equal(response.statusCode, 200);
                done();
            });
        });
        it("user1 should be able to access to test directory when origin is valid",
           function(done) {
               var options = createOptions(testDir, 'user1');
               options.headers = {
                   origin: origin1
               };
               request.head(options, function(error, response, body) {
                   assert.equal(error, null);
                   assert.equal(response.statusCode, 200);
                   done();
               });
           });
        it("user1 should be denied access to test directory when origin is invalid",
           function(done) {
               var options = createOptions(testDir, 'user1');
               options.headers = {
                   origin: origin2
               };
               request.head(options, function(error, response, body) {
                   assert.equal(error, null);
                   assert.equal(response.statusCode, 403);
                   done();
               });
           });
        it("agent should be able to access test directory", function(done) {
            var options = createOptions(testDir);
            request.head(options, function(error, response, body) {
                assert.equal(error, null);
                assert.equal(response.statusCode, 200);
                done();
            });
        });
        it("agent should be able to access to test directory when origin is valid",
           function(done) {
               var options = createOptions(testDir, 'user1');
               options.headers = {
                   origin: origin1
               };
               request.head(options, function(error, response, body) {
                   assert.equal(error, null);
                   assert.equal(response.statusCode, 200);
                   done();
               });
           });
        it("agent should be denied access to test directory when origin is invalid",
           function(done) {
               var options = createOptions(testDir);
               options.headers = {
                   origin: origin2
               };
               request.head(options, function(error, response, body) {
                   assert.equal(error, null);
                   assert.equal(response.statusCode, 401);
                   done();
               });
           });
    });

    describe("ACL owner only test", function() {
        var body = "<#Owner>\n" +
                "	<http://www.w3.org/ns/auth/acl#accessTo> <" + address + testDir + "/" +
                ">, <" + address + testDirAclFile + ">;\n" +
                "	<http://www.w3.org/ns/auth/acl#owner> <" + user1 + ">;\n" +
                "	<http://www.w3.org/ns/auth/acl#mode> <http://www.w3.org/ns/auth/acl#Control> .\n";
        it("user1 should be able to access test directory", function(done) {
            var options = createOptions(testDir, 'user1');
>>>>>>> 814df8fc
            request.head(options, function(error, response, body) {
                assert.equal(error, null);
                assert.equal(response.statusCode, 200);
                done();
            });
<<<<<<< HEAD
        });
      it("user1 should be denied access to test directory when origin is invalid",
        function(done) {
            var options = createOptions(testDir, 'user1');
            options.headers = {
                origin: origin2
            };
            request.head(options, function(error, response, body) {
                assert.equal(error, null);
                assert.equal(response.statusCode, 403);
                done();
            });
        });
      it("agent should be able to access test directory", function(done) {
          var options = createOptions(testDir);
          request.head(options, function(error, response, body) {
              assert.equal(error, null);
              assert.equal(response.statusCode, 200);
              done();
          });
      });
      it("agent should be able to access to test directory when origin is valid",
        function(done) {
            var options = createOptions(testDir, 'user1');
            options.headers = {
                origin: origin1
            };
=======
        });
        it("user2 should be able to access test directory", function(done) {
            var options = createOptions(testDir, 'user2');
            request.head(options, function(error, response, body) {
                assert.equal(error, null);
                assert.equal(response.statusCode, 200);
                done();
            });
        });
        it("Should create new ACL file", function(done) {
            var options = createOptions(testDirAclFile, 'user1');
            options.headers = {
                'content-type': 'text/turtle'
            };
            options.body = body;
            request.put(options, function(error, response, body) {
                assert.equal(error, null);
                assert.equal(response.statusCode, 201);
                done();
            });
        });
        it("user1 should be able to access ACL file", function(done) {
            var options = createOptions(testDirAclFile, 'user1');
            request.head(options, function(error, response, body) {
                assert.equal(error, null);
                assert.equal(response.statusCode, 200);
                done();
            });
        });
        it("user1 should be able to access test directory", function(done) {
            var options = createOptions(testDir, 'user1');
>>>>>>> 814df8fc
            request.head(options, function(error, response, body) {
                assert.equal(error, null);
                assert.equal(response.statusCode, 200);
                done();
            });
        });
<<<<<<< HEAD
      it("agent should be denied access to test directory when origin is invalid",
        function(done) {
            var options = createOptions(testDir);
            options.headers = {
                origin: origin2
            };
            request.head(options, function(error, response, body) {
                assert.equal(error, null);
                assert.equal(response.statusCode, 401);
                done();
            });
        });
  });

  describe("ACL owner only test", function() {
      var body = "<#Owner>\n" +
          "	<http://www.w3.org/ns/auth/acl#accessTo> <" + address + testDir + "/" +
          ">, <" + address + testDirAclFile + ">;\n" +
          "	<http://www.w3.org/ns/auth/acl#owner> <" + user1 + ">;\n" +
          "	<http://www.w3.org/ns/auth/acl#mode> <http://www.w3.org/ns/auth/acl#Control> .\n";
      it("user1 should be able to access test directory", function(done) {
          var options = createOptions(testDir, 'user1');
          request.head(options, function(error, response, body) {
              assert.equal(error, null);
              assert.equal(response.statusCode, 200);
              done();
          });
      });
      it("user2 should be able to access test directory", function(done) {
          var options = createOptions(testDir, 'user2');
          request.head(options, function(error, response, body) {
              assert.equal(error, null);
              assert.equal(response.statusCode, 200);
              done();
          });
      });
      it("Should create new ACL file", function(done) {
          var options = createOptions(testDirAclFile, 'user1');
          options.headers = {
              'content-type': 'text/turtle'
          };
          options.body = body;
          request.put(options, function(error, response, body) {
              assert.equal(error, null);
              assert.equal(response.statusCode, 201);
              done();
          });
      });
      it("user1 should be able to access ACL file", function(done) {
          var options = createOptions(testDirAclFile, 'user1');
          request.head(options, function(error, response, body) {
              assert.equal(error, null);
              assert.equal(response.statusCode, 200);
              done();
          });
      });
      it("user1 should be able to access test directory", function(done) {
          var options = createOptions(testDir, 'user1');
          request.head(options, function(error, response, body) {
              assert.equal(error, null);
              assert.equal(response.statusCode, 200);
              done();
          });
      });
      it("user1 should be able to modify ACL file", function(done) {
          var options = createOptions(testDirAclFile, 'user1');
          options.headers = {
              'content-type': 'text/turtle'
          };
          options.body = body;
          request.put(options, function(error, response, body) {
              assert.equal(error, null);
              assert.equal(response.statusCode, 201);
              done();
          });
      });
      it("user2 should not be able to access test direcotory", function(done) {
          var options = createOptions(testDir, 'user2');
          request.head(options, function(error, response, body) {
              assert.equal(error, null);
              assert.equal(response.statusCode, 403);
              done();
          });
      });
      it("user2 should not be able to access ACL file", function(done) {
          var options = createOptions(testDirAclFile, 'user2');
          request.head(options, function(error, response, body) {
              assert.equal(error, null);
              assert.equal(response.statusCode, 403);
              done();
          });
      });
      it("user2 should not be able to modify ACL file", function(done) {
          var options = createOptions(testDirAclFile, 'user2');
          options.headers = {
              'content-type': 'text/turtle'
          };
          options.body = "<d> <e> <f> .";
          request.put(options, function(error, response, body) {
              assert.equal(error, null);
              assert.equal(response.statusCode, 403);
              done();
          });
      });
      it("agent request should require authorization", function(done) {
          var options = createOptions(testDirAclFile);
          options.headers = {
              'content-type': 'text/turtle'
          };
          options.body = "<d> <e> <f> .";
          request.put(options, function(error, response, body) {
              assert.equal(error, null);
              assert.equal(response.statusCode, 401);
              done();
          });
      });
  });

  describe("ACL read-only test", function() {
      var body = "<#Owner>\n" +
              "	a <http://www.w3.org/ns/auth/acl#Authorization> ;\n" +
              "	<http://www.w3.org/ns/auth/acl#accessTo> <" + address + testDir + "/" +
              ">, <" + address + testDirAclFile + ">;\n" +
              "	<http://www.w3.org/ns/auth/acl#agent> <" + user1 + ">;\n" +
              "	<http://www.w3.org/ns/auth/acl#mode> <http://www.w3.org/ns/auth/acl#Read>, <http://www.w3.org/ns/auth/acl#Write> .\n" +
              "<#Public>\n" +
              "	a <http://www.w3.org/ns/auth/acl#Authorization> ;\n" +
              "	<http://www.w3.org/ns/auth/acl#accessTo> <" + address + testDir + "/" + ">;\n" +
              "	<http://www.w3.org/ns/auth/acl#agentClass> <http://xmlns.com/foaf/0.1/Agent>;\n" +
              "	<http://www.w3.org/ns/auth/acl#mode> <http://www.w3.org/ns/auth/acl#Read> .\n";

      it("user1 should be able to create new ACL file",
        function(done) {
            var options = createOptions(testDirAclFile, 'user1');
=======
        it("user1 should be able to modify ACL file", function(done) {
            var options = createOptions(testDirAclFile, 'user1');
            options.headers = {
                'content-type': 'text/turtle'
            };
            options.body = body;
            request.put(options, function(error, response, body) {
                assert.equal(error, null);
                assert.equal(response.statusCode, 201);
                done();
            });
        });
        it("user2 should not be able to access test direcotory", function(done) {
            var options = createOptions(testDir, 'user2');
            request.head(options, function(error, response, body) {
                assert.equal(error, null);
                assert.equal(response.statusCode, 403);
                done();
            });
        });
        it("user2 should not be able to access ACL file", function(done) {
            var options = createOptions(testDirAclFile, 'user2');
            request.head(options, function(error, response, body) {
                assert.equal(error, null);
                assert.equal(response.statusCode, 403);
                done();
            });
        });
        it("user2 should not be able to modify ACL file", function(done) {
            var options = createOptions(testDirAclFile, 'user2');
            options.headers = {
                'content-type': 'text/turtle'
            };
            options.body = "<d> <e> <f> .";
            request.put(options, function(error, response, body) {
                assert.equal(error, null);
                assert.equal(response.statusCode, 403);
                done();
            });
        });
        it("agent request should require authorization", function(done) {
            var options = createOptions(testDirAclFile);
            options.headers = {
                'content-type': 'text/turtle'
            };
            options.body = "<d> <e> <f> .";
            request.put(options, function(error, response, body) {
                assert.equal(error, null);
                assert.equal(response.statusCode, 401);
                done();
            });
        });
    });

    describe("ACL read-only test", function() {
        var body = "<#Owner>\n" +
                "	a <http://www.w3.org/ns/auth/acl#Authorization> ;\n" +
                "	<http://www.w3.org/ns/auth/acl#accessTo> <" + address + testDir + "/" +
                ">, <" + address + testDirAclFile + ">;\n" +
                "	<http://www.w3.org/ns/auth/acl#agent> <" + user1 + ">;\n" +
                "	<http://www.w3.org/ns/auth/acl#mode> <http://www.w3.org/ns/auth/acl#Read>, <http://www.w3.org/ns/auth/acl#Write> .\n" +
                "<#Public>\n" +
                "	a <http://www.w3.org/ns/auth/acl#Authorization> ;\n" +
                "	<http://www.w3.org/ns/auth/acl#accessTo> <" + address + testDir + "/" + ">;\n" +
                "	<http://www.w3.org/ns/auth/acl#agentClass> <http://xmlns.com/foaf/0.1/Agent>;\n" +
                "	<http://www.w3.org/ns/auth/acl#mode> <http://www.w3.org/ns/auth/acl#Read> .\n";

        it("user1 should be able to create new ACL file",
           function(done) {
               var options = createOptions(testDirAclFile, 'user1');
               options.headers = {
                   'content-type': 'text/turtle'
               };
               options.body = body;
               request.put(options, function(error, response, body) {
                   assert.equal(error, null);
                   assert.equal(response.statusCode, 201);
                   done();
               });
           });
        it("user1 should be able to access ACL file", function(done) {
            var options = createOptions(testDirAclFile, 'user1');
            request.head(options, function(error, response, body) {
                assert.equal(error, null);
                assert.equal(response.statusCode, 200);
                done();
            });
        });
        it("user1 should be able to access test directory", function(done) {
            var options = createOptions(testDir, 'user1');
            request.head(options, function(error, response, body) {
                assert.equal(error, null);
                assert.equal(response.statusCode, 200);
                done();
            });
        });
        it("user1 should be able to modify ACL file", function(done) {
            var options = createOptions(testDirAclFile, 'user1');
            options.headers = {
                'content-type': 'text/turtle'
            };
            options.body = body;
            request.put(options, function(error, response, body) {
                assert.equal(error, null);
                assert.equal(response.statusCode, 201);
                done();
            });
        });
        it("user2 should be able to access test direcotory", function(done) {
            var options = createOptions(testDir, 'user2');
            request.head(options, function(error, response, body) {
                assert.equal(error, null);
                assert.equal(response.statusCode, 200);
                done();
            });
        });
        it("user2 should not be able to access ACL file", function(done) {
            var options = createOptions(testDirAclFile, 'user2');
            request.head(options, function(error, response, body) {
                assert.equal(error, null);
                assert.equal(response.statusCode, 403);
                done();
            });
        });
        it("user2 should not be able to modify ACL file", function(done) {
            var options = createOptions(testDirAclFile, 'user2');
            options.headers = {
                'content-type': 'text/turtle'
            };
            options.body = "<d> <e> <f> .";
            request.put(options, function(error, response, body) {
                assert.equal(error, null);
                assert.equal(response.statusCode, 403);
                done();
            });
        });
        it("agent should be able to access test direcotory", function(done) {
            var options = createOptions(testDir);
            request.head(options, function(error, response, body) {
                assert.equal(error, null);
                assert.equal(response.statusCode, 200);
                done();
            });
        });
        it("agent should not be able to modify ACL file", function(done) {
            var options = createOptions(testDirAclFile);
            options.headers = {
                'content-type': 'text/turtle'
            };
            options.body = "<d> <e> <f> .";
            request.put(options, function(error, response, body) {
                assert.equal(error, null);
                assert.equal(response.statusCode, 401);
                done();
            });
        });
    });

    describe("ACL glob test", function() {
        it("user2 should be able to send glob request", function(done) {
            var options = createOptions(globFile, 'user2');
            request.get(options, function(error, response, body) {
                assert.equal(error, null);
                assert.equal(response.statusCode, 200);
                var globGraph = $rdf.graph();
                $rdf.parse(body, globGraph, address + testDir + '/', 'text/turtle');
                var authz = globGraph.the(undefined, undefined, ns.acl("Authorization"));
                assert.equal(authz, null);
                done();
            });
        });
        it("user1 should be able to send glob request", function(done) {
            var options = createOptions(globFile, 'user1');
            request.get(options, function(error, response, body) {
                assert.equal(error, null);
                assert.equal(response.statusCode, 200);
                var globGraph = $rdf.graph();
                $rdf.parse(body, globGraph, address + testDir + '/', 'text/turtle');
                var authz = globGraph.the(undefined, undefined, ns.acl("Authorization"));
                assert.equal(authz, null);
                done();
            });
        });
        it("user1 should be able to delete ACL file", function(done) {
            var options = createOptions(testDirAclFile, 'user1');
            request.del(options, function(error, response, body) {
                assert.equal(error, null);
                assert.equal(response.statusCode, 200);
                done();
            });
        });
    });

    describe("ACL append-only test", function() {
        var body = "<#Owner>\n" +
                "	<http://www.w3.org/ns/auth/acl#accessTo> <" + address + abcFile +
                ">, <" + address + abcAclFile + ">;\n" +
                "	<http://www.w3.org/ns/auth/acl#agent> <" + user1 + ">;\n" +
                "	<http://www.w3.org/ns/auth/acl#mode> <http://www.w3.org/ns/auth/acl#Read>, <http://www.w3.org/ns/auth/acl#Write> .\n" +
                "<#AppendOnly>\n" +
                "	<http://www.w3.org/ns/auth/acl#accessTo> <" + address + abcFile + ">;\n" +
                "	<http://www.w3.org/ns/auth/acl#agentClass> <http://xmlns.com/foaf/0.1/Agent>;\n" +
                "	<http://www.w3.org/ns/auth/acl#mode> <http://www.w3.org/ns/auth/acl#Append> .\n";
        it("user1 should be able to write test file's acl file", function(done) {
            var options = createOptions(abcAclFile, 'user1');
            options.headers = {
                'content-type': 'text/turtle'
            };
            options.body = body;
            request.put(options, function(error, response, body) {
                assert.equal(error, null);
                assert.equal(response.statusCode, 201);
                done();
            });
        });
        it("user1 should be able to access test file's ACL file", function(done) {
            var options = createOptions(abcAclFile, 'user1');
            request.head(options, function(error, response, body) {
                assert.equal(error, null);
                assert.equal(response.statusCode, 200);
                done();
            });
        });
        it("user1 should be able to access test file", function(done) {
            var options = createOptions(abcFile, 'user1');
            request.head(options, function(error, response, body) {
                assert.equal(error, null);
                assert.equal(response.statusCode, 200);
                done();
            });
        });
        //TODO POST instead of PUT
        it("user1 should be able to modify test file", function(done) {
            var options = createOptions(abcFile, 'user1');
            options.headers = {
                'content-type': 'text/turtle'
            };
            options.body = "<a> <b> <c> .\n";
            request.put(options, function(error, response, body) {
                assert.equal(error, null);
                assert.equal(response.statusCode, 201);
                done();
            });
        });
        it("user2 should not be able to access test file's ACL file", function(done) {
            var options = createOptions(abcAclFile, 'user2');
            request.head(options, function(error, response, body) {
                assert.equal(error, null);
                assert.equal(response.statusCode, 403);
                done();
            });
        });
        it("user2 should not be able to access test file", function(done) {
            var options = createOptions(abcFile, 'user2');
            request.head(options, function(error, response, body) {
                assert.equal(error, null);
                assert.equal(response.statusCode, 403);
                done();
            });
        });
        it("user2 should be able to modify test file", function(done) {
            var options = createOptions(abcFile, 'user2');
            options.headers = {
                'content-type': 'text/turtle'
            };
            options.body = "<d> <e> <f> .\n";
            request.put(options, function(error, response, body) {
                assert.equal(error, null);
                assert.equal(response.statusCode, 201);
                done();
            });
        });
        it("agent should not be able to access test file", function(done) {
            var options = createOptions(abcFile);
            request.head(options, function(error, response, body) {
                assert.equal(error, null);
                assert.equal(response.statusCode, 401);
                done();
            });
        });
        it("agent should be able to modify test file", function(done) {
            var options = createOptions(abcFile);
            options.headers = {
                'content-type': 'text/turtle'
            };
            options.body = "<g> <h> <i> .\n";
            request.put(options, function(error, response, body) {
                assert.equal(error, null);
                assert.equal(response.statusCode, 201);
                done();
            });
        });
        it("user1 should be able to delete test file's ACL file", function(done) {
            var options = createOptions(abcAclFile, 'user1');
            request.del(options, function(error, response, body) {
                assert.equal(error, null);
                assert.equal(response.statusCode, 200);
                done();
            });
        });
    });

    describe("ACL restricted test", function() {
        var body = "<#Owner>\n" +
                "	<http://www.w3.org/ns/auth/acl#accessTo> <" + address + abcFile + ">, <" +
                address + abcAclFile + ">;\n" +
                "	<http://www.w3.org/ns/auth/acl#agent> <" + user1 + ">;\n" +
                "	<http://www.w3.org/ns/auth/acl#mode> <http://www.w3.org/ns/auth/acl#Read>, <http://www.w3.org/ns/auth/acl#Write> .\n" +
                "<#Restricted>\n" +
                "	<http://www.w3.org/ns/auth/acl#accessTo> <" + address + abcFile + ">;\n" +
                "	<http://www.w3.org/ns/auth/acl#agent> <" + user2 + ">;\n" +
                "	<http://www.w3.org/ns/auth/acl#mode> <http://www.w3.org/ns/auth/acl#Read>, <http://www.w3.org/ns/auth/acl#Write>.\n";
        it("user1 should be able to modify test file's ACL file", function(done) {
            var options = createOptions(abcAclFile, 'user1');
>>>>>>> 814df8fc
            options.headers = {
                'content-type': 'text/turtle'
            };
            options.body = body;
            request.put(options, function(error, response, body) {
                assert.equal(error, null);
                assert.equal(response.statusCode, 201);
                done();
            });
<<<<<<< HEAD
        });
      it("user1 should be able to access ACL file", function(done) {
          var options = createOptions(testDirAclFile, 'user1');
          request.head(options, function(error, response, body) {
              assert.equal(error, null);
              assert.equal(response.statusCode, 200);
              done();
          });
      });
      it("user1 should be able to access test directory", function(done) {
          var options = createOptions(testDir, 'user1');
          request.head(options, function(error, response, body) {
              assert.equal(error, null);
              assert.equal(response.statusCode, 200);
              done();
          });
      });
      it("user1 should be able to modify ACL file", function(done) {
          var options = createOptions(testDirAclFile, 'user1');
          options.headers = {
              'content-type': 'text/turtle'
          };
          options.body = body;
          request.put(options, function(error, response, body) {
              assert.equal(error, null);
              assert.equal(response.statusCode, 201);
              done();
          });
      });
      it("user2 should be able to access test direcotory", function(done) {
          var options = createOptions(testDir, 'user2');
          request.head(options, function(error, response, body) {
              assert.equal(error, null);
              assert.equal(response.statusCode, 200);
              done();
          });
      });
      it("user2 should not be able to access ACL file", function(done) {
          var options = createOptions(testDirAclFile, 'user2');
          request.head(options, function(error, response, body) {
              assert.equal(error, null);
              assert.equal(response.statusCode, 403);
              done();
          });
      });
      it("user2 should not be able to modify ACL file", function(done) {
          var options = createOptions(testDirAclFile, 'user2');
          options.headers = {
              'content-type': 'text/turtle'
          };
          options.body = "<d> <e> <f> .";
          request.put(options, function(error, response, body) {
              assert.equal(error, null);
              assert.equal(response.statusCode, 403);
              done();
          });
      });
      it("agent should be able to access test direcotory", function(done) {
          var options = createOptions(testDir);
          request.head(options, function(error, response, body) {
              assert.equal(error, null);
              assert.equal(response.statusCode, 200);
              done();
          });
      });
      it("agent should not be able to modify ACL file", function(done) {
          var options = createOptions(testDirAclFile);
          options.headers = {
              'content-type': 'text/turtle'
          };
          options.body = "<d> <e> <f> .";
          request.put(options, function(error, response, body) {
              assert.equal(error, null);
              assert.equal(response.statusCode, 401);
              done();
          });
      });
  });

  describe("ACL glob test", function() {
      it("user2 should be able to send glob request", function(done) {
          var options = createOptions(globFile, 'user2');
          request.get(options, function(error, response, body) {
              assert.equal(error, null);
              assert.equal(response.statusCode, 200);
              var globGraph = $rdf.graph();
              $rdf.parse(body, globGraph, address + testDir + '/', 'text/turtle');
              var authz = globGraph.the(undefined, undefined, ns.acl("Authorization"));
              assert.equal(authz, null);
              done();
          });
      });
      it("user1 should be able to send glob request", function(done) {
          var options = createOptions(globFile, 'user1');
          request.get(options, function(error, response, body) {
              assert.equal(error, null);
              assert.equal(response.statusCode, 200);
              var globGraph = $rdf.graph();
              $rdf.parse(body, globGraph, address + testDir + '/', 'text/turtle');
              var authz = globGraph.the(undefined, undefined, ns.acl("Authorization"));
              assert.equal(authz, null);
              done();
          });
      });
      it("user1 should be able to delete ACL file", function(done) {
          var options = createOptions(testDirAclFile, 'user1');
          request.del(options, function(error, response, body) {
              assert.equal(error, null);
              assert.equal(response.statusCode, 200);
              done();
          });
      });
  });
=======
        });
        it("user1 should be able to access test file's ACL file", function(done) {
            var options = createOptions(abcAclFile, 'user1');
            request.head(options, function(error, response, body) {
                assert.equal(error, null);
                assert.equal(response.statusCode, 200);
                done();
            });
        });
        it("user1 should be able to access test file", function(done) {
            var options = createOptions(abcFile, 'user1');
            request.head(options, function(error, response, body) {
                assert.equal(error, null);
                assert.equal(response.statusCode, 200);
                done();
            });
        });
        it("user1 should be able to modify test file", function(done) {
            var options = createOptions(abcFile, 'user1');
            options.headers = {
                'content-type': 'text/turtle'
            };
            options.body = "<a> <b> <c> .\n";
            request.put(options, function(error, response, body) {
                assert.equal(error, null);
                assert.equal(response.statusCode, 201);
                done();
            });
        });
        it("user2 should be able to access test file", function(done) {
            var options = createOptions(abcFile, 'user2');
            request.head(options, function(error, response, body) {
                assert.equal(error, null);
                assert.equal(response.statusCode, 200);
                done();
            });
        });
        it("user2 should not be able to access test file's ACL file", function(done) {
            var options = createOptions(abcAclFile, 'user2');
            request.head(options, function(error, response, body) {
                assert.equal(error, null);
                assert.equal(response.statusCode, 403);
                done();
            });
        });
        it("user2 should be able to modify test file", function(done) {
            var options = createOptions(abcFile, 'user2');
            options.headers = {
                'content-type': 'text/turtle'
            };
            options.body = "<d> <e> <f> .\n";
            request.put(options, function(error, response, body) {
                assert.equal(error, null);
                assert.equal(response.statusCode, 201);
                done();
            });
        });
        it("agent should not be able to access test file", function(done) {
            var options = createOptions(abcFile);
            request.head(options, function(error, response, body) {
                assert.equal(error, null);
                assert.equal(response.statusCode, 401);
                done();
            });
        });
        it("agent should not be able to modify test file", function(done) {
            var options = createOptions(abcFile);
            options.headers = {
                'content-type': 'text/turtle'
            };
            options.body = "<d> <e> <f> .\n";
            request.put(options, function(error, response, body) {
                assert.equal(error, null);
                assert.equal(response.statusCode, 401);
                done();
            });
        });
        it("user1 should be able to delete test file's ACL file", function(done) {
            var options = createOptions(abcAclFile, 'user1');
            request.del(options, function(error, response, body) {
                assert.equal(error, null);
                assert.equal(response.statusCode, 200);
                done();
            });
        });
    });

    describe("ACL group test", function() {
        var groupTriples = "<#> a <http://xmlns.com/foaf/0.1/Group>;\n" +
                "	<http://xmlns.com/foaf/0.1/member> <a>, <b>, <" + user2 + ">.";
        var body = "<#Owner>\n" +
                "	<http://www.w3.org/ns/auth/acl#accessTo> <" + address + abcFile + ">, <" +
                address + abcAclFile + ">;\n" +
                "	<http://www.w3.org/ns/auth/acl#agent> <" + user1 + ">;\n" +
                "	<http://www.w3.org/ns/auth/acl#defaultForNew> <" + address + testDir + ">;\n" +
                "	<http://www.w3.org/ns/auth/acl#mode> <http://www.w3.org/ns/auth/acl#Read>, <http://www.w3.org/ns/auth/acl#Write> .\n" +
                "<#Group>\n" +
                "	<http://www.w3.org/ns/auth/acl#accessTo> <" + address + abcFile + ">;\n" +
                "	<http://www.w3.org/ns/auth/acl#agentClass> <" + address + groupFile + "#>;\n" +
                "	<http://www.w3.org/ns/auth/acl#mode> <http://www.w3.org/ns/auth/acl#Read> .\n";
        it("user1 should be able to add group triples", function(done) {
            var options = createOptions(groupFile, 'user1');
            options.headers = {
                'content-type': 'text/turtle'
            };
            options.body = groupTriples;
            request.put(options, function(error, response, body) {
                assert.equal(error, null);
                assert.equal(response.statusCode, 201);
                done();
            });
        });
        it("user1 should be able to modify test file's ACL file", function(done) {
            var options = createOptions(abcAclFile, 'user1');
            options.headers = {
                'content-type': 'text/turtle'
            };
            options.body = body;
            request.put(options, function(error, response, body) {
                assert.equal(error, null);
                assert.equal(response.statusCode, 201);
                done();
            });
        });

        it("user1 should be able to access test file's ACL file", function(done) {
            var options = createOptions(abcAclFile, 'user1');
            request.head(options, function(error, response, body) {
                assert.equal(error, null);
                assert.equal(response.statusCode, 200);
                done();
            });
        });
        it("user1 should be able to modify test file", function(done) {
            var options = createOptions(abcFile, 'user1');
            options.headers = {
                'content-type': 'text/turtle'
            };
            options.body = "<a> <b> <c> .\n";
            request.put(options, function(error, response, body) {
                assert.equal(error, null);
                assert.equal(response.statusCode, 201);
                done();
            });
        });
        it("user1 should be able to access test file", function(done) {
            var options = createOptions(abcFile, 'user1');
            request.head(options, function(error, response, body) {
                assert.equal(error, null);
                assert.equal(response.statusCode, 200);
                done();
            });
        });
        // it("user2 should not be able to access test file's ACL file", function(done) {
        //     var options = createOptions(abcAclFile, 'user2');
        //     request.head(options, function(error, response, body) {
        //         assert.equal(error, null);
        //         assert.equal(response.statusCode, 403);
        //         done();
        //     });
        // });
        // it("user2 should be able to access test file", function(done) {
        //     var options = createOptions(abcFile, 'user2');
        //     request.head(options, function(error, response, body) {
        //         assert.equal(error, null);
        //         assert.equal(response.statusCode, 200);
        //         done();
        //     });
        // });
        // it("user2 should not be able to modify test file", function(done) {
        //     var options = createOptions(abcFile, 'user2');
        //     options.headers = {
        //         'content-type': 'text/turtle'
        //     };
        //     options.body = "<d> <e> <f> .\n";
        //     request.put(options, function(error, response, body) {
        //         assert.equal(error, null);
        //         assert.equal(response.statusCode, 403);
        //         done();
        //     });
        // });
        // it("agent should not be able to access test file", function(done) {
        //     var options = createOptions(abcFile);
        //     request.head(options, function(error, response, body) {
        //         assert.equal(error, null);
        //         assert.equal(response.statusCode, 401);
        //         done();
        //     });
        // });
        // it("agent should not be able to modify test file", function(done) {
        //     var options = createOptions(abcFile);
        //     options.headers = {
        //         'content-type': 'text/turtle'
        //     };
        //     options.body = "<d> <e> <f> .\n";
        //     request.put(options, function(error, response, body) {
        //         assert.equal(error, null);
        //         assert.equal(response.statusCode, 401);
        //         done();
        //     });
        // });
        it("user1 should be able to delete group file", function(done) {
            var options = createOptions(groupFile, 'user1');
            request.del(options, function(error, response, body) {
                assert.equal(error, null);
                assert.equal(response.statusCode, 200);
                done();
            });
        });
        it("user1 should be able to delete test file's ACL file", function(done) {
            var options = createOptions(abcAclFile, 'user1');
            request.del(options, function(error, response, body) {
                assert.equal(error, null);
                assert.equal(response.statusCode, 200);
                done();
            });
        });
    });

    describe("ACL defaultForNew test", function() {
        var body = "<#Owner>\n" +
                "	<http://www.w3.org/ns/auth/acl#accessTo> <" + address + testDir + "/" + ">, <" +
                address + testDirAclFile + ">;\n" +
                "	<http://www.w3.org/ns/auth/acl#agent> <" + user1 + ">;\n" +
                "	<http://www.w3.org/ns/auth/acl#defaultForNew> <" + address + testDir + "/" + ">;\n" +
                "	<http://www.w3.org/ns/auth/acl#mode> <http://www.w3.org/ns/auth/acl#Read>, <http://www.w3.org/ns/auth/acl#Write> .\n" +
                "<#Default>\n" +
                "	<http://www.w3.org/ns/auth/acl#accessTo> <" + address + testDir + "/" + ">;\n" +
                "	<http://www.w3.org/ns/auth/acl#defaultForNew> <" + address + testDir + "/" + ">;\n" +
                "	<http://www.w3.org/ns/auth/acl#agentClass> <http://xmlns.com/foaf/0.1/Agent>;\n" +
                "	<http://www.w3.org/ns/auth/acl#mode> <http://www.w3.org/ns/auth/acl#Read> .\n";
        it("user1 should be able to modify test direcotory's ACL file", function(done) {
            var options = createOptions(testDirAclFile, 'user1');
            options.headers = {
                'content-type': 'text/turtle'
            };
            options.body = body;
            request.put(options, function(error, response, body) {
                assert.equal(error, null);
                assert.equal(response.statusCode, 201);
                done();
            });
        });
        it("user1 should be able to access test direcotory's ACL file", function(done) {
            var options = createOptions(testDirAclFile, 'user1');
            request.head(options, function(error, response, body) {
                assert.equal(error, null);
                assert.equal(response.statusCode, 200);
                done();
            });
        });
        it("user1 should be able to create new test file", function(done) {
            var options = createOptions(abcdFile, 'user1');
            options.headers = {
                'content-type': 'text/turtle'
            };
            options.body = "<a> <b> <c> .\n";
            request.put(options, function(error, response, body) {
                assert.equal(error, null);
                assert.equal(response.statusCode, 201);
                done();
            });
        });
        it("user1 should be able to access new test file", function(done) {
            var options = createOptions(abcdFile, 'user1');
            request.head(options, function(error, response, body) {
                assert.equal(error, null);
                assert.equal(response.statusCode, 200);
                done();
            });
        });
        it("user2 should not be able to access test direcotory's ACL file", function(done) {
            var options = createOptions(testDirAclFile, 'user2');
            request.head(options, function(error, response, body) {
                assert.equal(error, null);
                assert.equal(response.statusCode, 403);
                done();
            });
        });
        it("user2 should be able to access new test file", function(done) {
            var options = createOptions(abcdFile, 'user2');
            request.head(options, function(error, response, body) {
                assert.equal(error, null);
                assert.equal(response.statusCode, 200);
                done();
            });
        });
        it("user2 should not be able to modify new test file", function(done) {
            var options = createOptions(abcdFile, 'user2');
            options.headers = {
                'content-type': 'text/turtle'
            };
            options.body = "<d> <e> <f> .\n";
            request.put(options, function(error, response, body) {
                assert.equal(error, null);
                assert.equal(response.statusCode, 403);
                done();
            });
        });
        it("agent should be able to access new test file", function(done) {
            var options = createOptions(abcdFile);
            request.head(options, function(error, response, body) {
                assert.equal(error, null);
                assert.equal(response.statusCode, 200);
                done();
            });
        });
        it("agent should not be able to modify new test file", function(done) {
            var options = createOptions(abcdFile);
            options.headers = {
                'content-type': 'text/turtle'
            };
            options.body = "<d> <e> <f> .\n";
            request.put(options, function(error, response, body) {
                assert.equal(error, null);
                assert.equal(response.statusCode, 401);
                done();
            });
        });
    });
>>>>>>> 814df8fc
});<|MERGE_RESOLUTION|>--- conflicted
+++ resolved
@@ -20,41 +20,23 @@
   });
   ldp.listen(3456);
 
-<<<<<<< HEAD
   var aclExtension = '.acl';
+  var metaExtension = '.meta';
   var server = supertest(address);
 
-  var testDir = 'testDir';
+  var testDir = 'acl/testDir';
   var testDirAclFile = testDir + '/' + aclExtension;
 
   var abcFile = testDir + '/abc.ttl';
   var abcAclFile = abcFile + aclExtension;
-=======
-var address = 'https://localhost:3456/test/';
-var aclExtension = '.acl';
-var metaExtension = '.meta';
-var server = supertest(address);
-
-var testDir = 'acl/testDir';
-var testDirAclFile = testDir + '/' + aclExtension;
-
-var abcFile = testDir + '/abc.ttl';
-var abcAclFile = abcFile + aclExtension;
-var abcdFile = testDir + '/abcd.ttl';
-var abcdAclFile = abcFile + aclExtension;
->>>>>>> 814df8fc
+  var abcdFile = testDir + '/abcd.ttl';
+  var abcdAclFile = abcFile + aclExtension;
 
   var globFile = testDir + "/*";
 
-<<<<<<< HEAD
+  var groupFile = testDir + "/group";
   var origin1 = "http://example.org/";
   var origin2 = "http://example.com/";
-=======
-var groupFile = testDir + "/group";
-
-var origin1 = "http://example.org/";
-var origin2 = "http://example.com/";
->>>>>>> 814df8fc
 
   var user1 = "https://user1.databox.me/profile/card#me";
   var user2 = "https://user2.databox.me/profile/card#me";
@@ -79,124 +61,7 @@
       return options;
   }
 
-<<<<<<< HEAD
-  describe('Basic HTTPS Test', function() {
-      it('Should return "Hello, World!"', function(done) {
-          var options = createOptions('hello.html', 'user1');
-          request(options, function(error, response, body) {
-              assert.notOk(error);
-              assert.equal(response.statusCode, 200);
-              assert.match(response.headers['content-type'], /text\/html/);
-              done();
-          });
-      });
-  });
-
-  describe("Empty ACL Test", function() {
-      it("Should create container", function(done) {
-          var options = createOptions('', 'user1');
-          options.headers = {
-              link: '<http://www.w3.org/ns/ldp#BasicContainer>;' +
-                  ' rel="type"',
-              slug: testDir,
-              'content-type': 'text/turtle'
-          };
-          request.post(options, function(error, response, body) {
-              assert.equal(response.statusCode, 201);
-              assert.equal(response.headers.location,
-                          address + testDir + '/');
-              done();
-          });
-      });
-      it("Should create empty acl file", function(done) {
-          var options = createOptions(testDirAclFile, 'user1');
-          options.headers = {
-              'content-type': 'text/turtle'
-          };
-          options.body = '';
-          request.put(options, function(error, response, body) {
-              assert.equal(error, null);
-              assert.equal(response.statusCode, 201);
-              done();
-          });
-      });
-      it("Should create test file", function(done) {
-          var options = createOptions(abcFile, 'user1');
-          options.headers = {
-              'content-type': 'text/turtle'
-          };
-          options.body = '<a> <b> <c> .';
-          request.put(options, function(error, response, body) {
-              assert.equal(error, null);
-              assert.equal(response.statusCode, 201);
-              done();
-          });
-      });
-      it("Should create test file's acl file", function(done) {
-          var options = createOptions(abcAclFile, 'user1');
-          options.headers = {
-              'content-type': 'text/turtle'
-          };
-          options.body = '';
-          request.put(options, function(error, response, body) {
-              assert.equal(error, null);
-              assert.equal(response.statusCode, 201);
-              done();
-          });
-      });
-      it("Should access test file's acl file", function(done) {
-          var options = createOptions(abcAclFile, 'user1');
-          options.headers = {
-              accept: 'text/turtle'
-          };
-          request.get(options, function(error, response, body) {
-              assert.equal(error, null);
-              assert.equal(response.statusCode, 200);
-              assert.match(response.headers['content-type'], /text\/turtle/);
-              done();
-          });
-      });
-  });
-
-  describe("ACL Origin Test", function() {
-      it("Should PUT new ACL file", function(done) {
-          var options = createOptions(testDirAclFile, 'user1');
-          options.headers = {
-              'content-type': 'text/turtle'
-          };
-          options.body = "<#Owner>\n" +
-              "	<http://www.w3.org/ns/auth/acl#accessTo> <" + address + testDir + "/" + ">, <" + address + testDirAclFile + ">;\n" +
-              "	<http://www.w3.org/ns/auth/acl#agent> <" + user1 + ">;\n" +
-              "	<http://www.w3.org/ns/auth/acl#origin> <" + origin1 + ">;\n" +
-              "	<http://www.w3.org/ns/auth/acl#mode> <http://www.w3.org/ns/auth/acl#Read>, <http://www.w3.org/ns/auth/acl#Write> .\n" +
-              "<#Public>\n" +
-              "	<http://www.w3.org/ns/auth/acl#accessTo> <" + address + testDir + "/" + ">;\n" +
-              "	<http://www.w3.org/ns/auth/acl#agentClass> <http://xmlns.com/foaf/0.1/Agent>;\n" +
-              "	<http://www.w3.org/ns/auth/acl#origin> <" + origin1 + ">;\n" +
-              "	<http://www.w3.org/ns/auth/acl#mode> <http://www.w3.org/ns/auth/acl#Read> .\n";
-          request.put(options, function(error, response, body) {
-              assert.equal(error, null);
-              assert.equal(response.statusCode, 201);
-              done();
-              //TODO triple header
-              //TODO user header
-          });
-      });
-      it("user1 should be able to access test directory", function(done) {
-          var options = createOptions(testDir, 'user1');
-          request.head(options, function(error, response, body) {
-              assert.equal(error, null);
-              assert.equal(response.statusCode, 200);
-              done();
-          });
-      });
-      it("user1 should be able to access to test directory when origin is valid",
-        function(done) {
-            var options = createOptions(testDir, 'user1');
-            options.headers = {
-                origin: origin1
-            };
-=======
+
 describe("HTTPS tests", function() {
     this.timeout(10000);
 
@@ -369,41 +234,12 @@
                 "	<http://www.w3.org/ns/auth/acl#mode> <http://www.w3.org/ns/auth/acl#Control> .\n";
         it("user1 should be able to access test directory", function(done) {
             var options = createOptions(testDir, 'user1');
->>>>>>> 814df8fc
-            request.head(options, function(error, response, body) {
-                assert.equal(error, null);
-                assert.equal(response.statusCode, 200);
-                done();
-            });
-<<<<<<< HEAD
-        });
-      it("user1 should be denied access to test directory when origin is invalid",
-        function(done) {
-            var options = createOptions(testDir, 'user1');
-            options.headers = {
-                origin: origin2
-            };
-            request.head(options, function(error, response, body) {
-                assert.equal(error, null);
-                assert.equal(response.statusCode, 403);
-                done();
-            });
-        });
-      it("agent should be able to access test directory", function(done) {
-          var options = createOptions(testDir);
-          request.head(options, function(error, response, body) {
-              assert.equal(error, null);
-              assert.equal(response.statusCode, 200);
-              done();
-          });
-      });
-      it("agent should be able to access to test directory when origin is valid",
-        function(done) {
-            var options = createOptions(testDir, 'user1');
-            options.headers = {
-                origin: origin1
-            };
-=======
+            request.head(options, function(error, response, body) {
+                assert.equal(error, null);
+                assert.equal(response.statusCode, 200);
+                done();
+            });
+
         });
         it("user2 should be able to access test directory", function(done) {
             var options = createOptions(testDir, 'user2');
@@ -435,149 +271,13 @@
         });
         it("user1 should be able to access test directory", function(done) {
             var options = createOptions(testDir, 'user1');
->>>>>>> 814df8fc
-            request.head(options, function(error, response, body) {
-                assert.equal(error, null);
-                assert.equal(response.statusCode, 200);
-                done();
-            });
-        });
-<<<<<<< HEAD
-      it("agent should be denied access to test directory when origin is invalid",
-        function(done) {
-            var options = createOptions(testDir);
-            options.headers = {
-                origin: origin2
-            };
-            request.head(options, function(error, response, body) {
-                assert.equal(error, null);
-                assert.equal(response.statusCode, 401);
-                done();
-            });
-        });
-  });
-
-  describe("ACL owner only test", function() {
-      var body = "<#Owner>\n" +
-          "	<http://www.w3.org/ns/auth/acl#accessTo> <" + address + testDir + "/" +
-          ">, <" + address + testDirAclFile + ">;\n" +
-          "	<http://www.w3.org/ns/auth/acl#owner> <" + user1 + ">;\n" +
-          "	<http://www.w3.org/ns/auth/acl#mode> <http://www.w3.org/ns/auth/acl#Control> .\n";
-      it("user1 should be able to access test directory", function(done) {
-          var options = createOptions(testDir, 'user1');
-          request.head(options, function(error, response, body) {
-              assert.equal(error, null);
-              assert.equal(response.statusCode, 200);
-              done();
-          });
-      });
-      it("user2 should be able to access test directory", function(done) {
-          var options = createOptions(testDir, 'user2');
-          request.head(options, function(error, response, body) {
-              assert.equal(error, null);
-              assert.equal(response.statusCode, 200);
-              done();
-          });
-      });
-      it("Should create new ACL file", function(done) {
-          var options = createOptions(testDirAclFile, 'user1');
-          options.headers = {
-              'content-type': 'text/turtle'
-          };
-          options.body = body;
-          request.put(options, function(error, response, body) {
-              assert.equal(error, null);
-              assert.equal(response.statusCode, 201);
-              done();
-          });
-      });
-      it("user1 should be able to access ACL file", function(done) {
-          var options = createOptions(testDirAclFile, 'user1');
-          request.head(options, function(error, response, body) {
-              assert.equal(error, null);
-              assert.equal(response.statusCode, 200);
-              done();
-          });
-      });
-      it("user1 should be able to access test directory", function(done) {
-          var options = createOptions(testDir, 'user1');
-          request.head(options, function(error, response, body) {
-              assert.equal(error, null);
-              assert.equal(response.statusCode, 200);
-              done();
-          });
-      });
-      it("user1 should be able to modify ACL file", function(done) {
-          var options = createOptions(testDirAclFile, 'user1');
-          options.headers = {
-              'content-type': 'text/turtle'
-          };
-          options.body = body;
-          request.put(options, function(error, response, body) {
-              assert.equal(error, null);
-              assert.equal(response.statusCode, 201);
-              done();
-          });
-      });
-      it("user2 should not be able to access test direcotory", function(done) {
-          var options = createOptions(testDir, 'user2');
-          request.head(options, function(error, response, body) {
-              assert.equal(error, null);
-              assert.equal(response.statusCode, 403);
-              done();
-          });
-      });
-      it("user2 should not be able to access ACL file", function(done) {
-          var options = createOptions(testDirAclFile, 'user2');
-          request.head(options, function(error, response, body) {
-              assert.equal(error, null);
-              assert.equal(response.statusCode, 403);
-              done();
-          });
-      });
-      it("user2 should not be able to modify ACL file", function(done) {
-          var options = createOptions(testDirAclFile, 'user2');
-          options.headers = {
-              'content-type': 'text/turtle'
-          };
-          options.body = "<d> <e> <f> .";
-          request.put(options, function(error, response, body) {
-              assert.equal(error, null);
-              assert.equal(response.statusCode, 403);
-              done();
-          });
-      });
-      it("agent request should require authorization", function(done) {
-          var options = createOptions(testDirAclFile);
-          options.headers = {
-              'content-type': 'text/turtle'
-          };
-          options.body = "<d> <e> <f> .";
-          request.put(options, function(error, response, body) {
-              assert.equal(error, null);
-              assert.equal(response.statusCode, 401);
-              done();
-          });
-      });
-  });
-
-  describe("ACL read-only test", function() {
-      var body = "<#Owner>\n" +
-              "	a <http://www.w3.org/ns/auth/acl#Authorization> ;\n" +
-              "	<http://www.w3.org/ns/auth/acl#accessTo> <" + address + testDir + "/" +
-              ">, <" + address + testDirAclFile + ">;\n" +
-              "	<http://www.w3.org/ns/auth/acl#agent> <" + user1 + ">;\n" +
-              "	<http://www.w3.org/ns/auth/acl#mode> <http://www.w3.org/ns/auth/acl#Read>, <http://www.w3.org/ns/auth/acl#Write> .\n" +
-              "<#Public>\n" +
-              "	a <http://www.w3.org/ns/auth/acl#Authorization> ;\n" +
-              "	<http://www.w3.org/ns/auth/acl#accessTo> <" + address + testDir + "/" + ">;\n" +
-              "	<http://www.w3.org/ns/auth/acl#agentClass> <http://xmlns.com/foaf/0.1/Agent>;\n" +
-              "	<http://www.w3.org/ns/auth/acl#mode> <http://www.w3.org/ns/auth/acl#Read> .\n";
-
-      it("user1 should be able to create new ACL file",
-        function(done) {
-            var options = createOptions(testDirAclFile, 'user1');
-=======
+            request.head(options, function(error, response, body) {
+                assert.equal(error, null);
+                assert.equal(response.statusCode, 200);
+                done();
+            });
+        });
+
         it("user1 should be able to modify ACL file", function(done) {
             var options = createOptions(testDirAclFile, 'user1');
             options.headers = {
@@ -892,7 +592,6 @@
                 "	<http://www.w3.org/ns/auth/acl#mode> <http://www.w3.org/ns/auth/acl#Read>, <http://www.w3.org/ns/auth/acl#Write>.\n";
         it("user1 should be able to modify test file's ACL file", function(done) {
             var options = createOptions(abcAclFile, 'user1');
->>>>>>> 814df8fc
             options.headers = {
                 'content-type': 'text/turtle'
             };
@@ -902,121 +601,6 @@
                 assert.equal(response.statusCode, 201);
                 done();
             });
-<<<<<<< HEAD
-        });
-      it("user1 should be able to access ACL file", function(done) {
-          var options = createOptions(testDirAclFile, 'user1');
-          request.head(options, function(error, response, body) {
-              assert.equal(error, null);
-              assert.equal(response.statusCode, 200);
-              done();
-          });
-      });
-      it("user1 should be able to access test directory", function(done) {
-          var options = createOptions(testDir, 'user1');
-          request.head(options, function(error, response, body) {
-              assert.equal(error, null);
-              assert.equal(response.statusCode, 200);
-              done();
-          });
-      });
-      it("user1 should be able to modify ACL file", function(done) {
-          var options = createOptions(testDirAclFile, 'user1');
-          options.headers = {
-              'content-type': 'text/turtle'
-          };
-          options.body = body;
-          request.put(options, function(error, response, body) {
-              assert.equal(error, null);
-              assert.equal(response.statusCode, 201);
-              done();
-          });
-      });
-      it("user2 should be able to access test direcotory", function(done) {
-          var options = createOptions(testDir, 'user2');
-          request.head(options, function(error, response, body) {
-              assert.equal(error, null);
-              assert.equal(response.statusCode, 200);
-              done();
-          });
-      });
-      it("user2 should not be able to access ACL file", function(done) {
-          var options = createOptions(testDirAclFile, 'user2');
-          request.head(options, function(error, response, body) {
-              assert.equal(error, null);
-              assert.equal(response.statusCode, 403);
-              done();
-          });
-      });
-      it("user2 should not be able to modify ACL file", function(done) {
-          var options = createOptions(testDirAclFile, 'user2');
-          options.headers = {
-              'content-type': 'text/turtle'
-          };
-          options.body = "<d> <e> <f> .";
-          request.put(options, function(error, response, body) {
-              assert.equal(error, null);
-              assert.equal(response.statusCode, 403);
-              done();
-          });
-      });
-      it("agent should be able to access test direcotory", function(done) {
-          var options = createOptions(testDir);
-          request.head(options, function(error, response, body) {
-              assert.equal(error, null);
-              assert.equal(response.statusCode, 200);
-              done();
-          });
-      });
-      it("agent should not be able to modify ACL file", function(done) {
-          var options = createOptions(testDirAclFile);
-          options.headers = {
-              'content-type': 'text/turtle'
-          };
-          options.body = "<d> <e> <f> .";
-          request.put(options, function(error, response, body) {
-              assert.equal(error, null);
-              assert.equal(response.statusCode, 401);
-              done();
-          });
-      });
-  });
-
-  describe("ACL glob test", function() {
-      it("user2 should be able to send glob request", function(done) {
-          var options = createOptions(globFile, 'user2');
-          request.get(options, function(error, response, body) {
-              assert.equal(error, null);
-              assert.equal(response.statusCode, 200);
-              var globGraph = $rdf.graph();
-              $rdf.parse(body, globGraph, address + testDir + '/', 'text/turtle');
-              var authz = globGraph.the(undefined, undefined, ns.acl("Authorization"));
-              assert.equal(authz, null);
-              done();
-          });
-      });
-      it("user1 should be able to send glob request", function(done) {
-          var options = createOptions(globFile, 'user1');
-          request.get(options, function(error, response, body) {
-              assert.equal(error, null);
-              assert.equal(response.statusCode, 200);
-              var globGraph = $rdf.graph();
-              $rdf.parse(body, globGraph, address + testDir + '/', 'text/turtle');
-              var authz = globGraph.the(undefined, undefined, ns.acl("Authorization"));
-              assert.equal(authz, null);
-              done();
-          });
-      });
-      it("user1 should be able to delete ACL file", function(done) {
-          var options = createOptions(testDirAclFile, 'user1');
-          request.del(options, function(error, response, body) {
-              assert.equal(error, null);
-              assert.equal(response.statusCode, 200);
-              done();
-          });
-      });
-  });
-=======
         });
         it("user1 should be able to access test file's ACL file", function(done) {
             var options = createOptions(abcAclFile, 'user1');
@@ -1337,5 +921,4 @@
             });
         });
     });
->>>>>>> 814df8fc
 });