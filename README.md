# ldnode

[![Build Status](https://travis-ci.org/linkeddata/ldnode.svg?branch=master)](https://travis-ci.org/linkeddata/ldnode)
[![NPM Version](https://img.shields.io/npm/v/ldnode.svg?style=flat)](https://npm.im/ldnode)
[![Gitter chat](https://img.shields.io/badge/gitter-join%20chat%20%E2%86%92-brightgreen.svg?style=flat)](http://gitter.im/linkeddata/ldnode)

Linked Data Platform server based on [rdflib.js](https://github.com/linkeddata/rdflib.js) and [node.js](https://nodejs.org/). This is all you need to run distributed linked data apps on top of the file system.

## Features

- [x] GET, PUT and PATCH support
- [x] Proxy for cross-site data access
- [x] Access control using RDF ACLs
- [x] WebID Authentication
- [x] Real-time live updates (using websokets)
- [x] Mount as express' router


## Install

```
npm install
```

## Usage

### Library
#### Simple

```javascript
var ldnode = require('ldnode')

var ldp = ldnode.createServer({
  uri: "http://example.com/test/",
  base: __dirname + '/test/'
})
ldp.listen(1234, function() {
  // Started Linked Data Platform
})
```

#### Advanced

You can integrate it with your existing express app

```javascript
var ldnode = require('ldnode')
var app = require('express')()
app.use('/test', ldnode(opts))
...
```

##### Logging

If you are running your own app

```bash
$ DEBUG="ldnode:*" node app.js
```

or simply

```bash
$ ldnode -v
```

### Command line tool

    npm install -g ldnode

The command line tool has the following options

<<<<<<< HEAD
```
Usage: ldnode [options]

Options:
   -v, --verbose           Print the logs to console
   --version               Print current ldnode version
   -u, --uri               Default address of the server (e.g. http[s]://host:port/path)
   -b, --base              Base location to serve resources
   -p, --port              Port to use
   -c, --cache             Set cache time (in seconds), 0 for no cache
   -K, --key               Path to the ssl key
   -C, --cert              Path to the ssl cert
   --webid                 Enable WebID+TLS authentication
   -s, --secret            HTTP Session secret key (e.g. "your secret phrase")
   -s, --no-live           Disable live support through WebSockets
   -sA, --suffix-acl       Suffix for acl files (default: '.acl')
   -sC, --suffix-changes   Suffix for acl files (default: '.changes')
   -sE, --suffix-sse       Suffix for SSE files (default: '.events')
```
=======
    Usage: ldnode [options]

    Options:
       -v, --verbose   Print the logs to console
       --version       Print current ldnode version
       -u, --uri       Default address of the server (e.g. http[s]://host:port/path)
       -b, --base      Base location to serve resources
       -p, --port      Port to use
       -c, --cache     Set cache time (in seconds), 0 for no cache
       -K, --key       Path to the ssl key
       -C, --cert      Path to the ssl cert
       --webid         Enable WebID+TLS authentication
       -s, --secret    HTTP Session secret key (e.g. "your secret phrase")
       --no-live   Disable live support through WebSockets
>>>>>>> 31be7628

## Tests

The tests assume that there is a running ldnode.

```bash
$ npm test
# running the tests with logs
$ DEBUG="ldnode:*" npm test
```

## License

MIT<|MERGE_RESOLUTION|>--- conflicted
+++ resolved
@@ -70,7 +70,6 @@
 
 The command line tool has the following options
 
-<<<<<<< HEAD
 ```
 Usage: ldnode [options]
 
@@ -85,27 +84,11 @@
    -C, --cert              Path to the ssl cert
    --webid                 Enable WebID+TLS authentication
    -s, --secret            HTTP Session secret key (e.g. "your secret phrase")
-   -s, --no-live           Disable live support through WebSockets
+   --no-live           Disable live support through WebSockets
    -sA, --suffix-acl       Suffix for acl files (default: '.acl')
    -sC, --suffix-changes   Suffix for acl files (default: '.changes')
    -sE, --suffix-sse       Suffix for SSE files (default: '.events')
 ```
-=======
-    Usage: ldnode [options]
-
-    Options:
-       -v, --verbose   Print the logs to console
-       --version       Print current ldnode version
-       -u, --uri       Default address of the server (e.g. http[s]://host:port/path)
-       -b, --base      Base location to serve resources
-       -p, --port      Port to use
-       -c, --cache     Set cache time (in seconds), 0 for no cache
-       -K, --key       Path to the ssl key
-       -C, --cert      Path to the ssl cert
-       --webid         Enable WebID+TLS authentication
-       -s, --secret    HTTP Session secret key (e.g. "your secret phrase")
-       --no-live   Disable live support through WebSockets
->>>>>>> 31be7628
 
 ## Tests
 
